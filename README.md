--- conflicted
+++ resolved
@@ -1,18 +1,7 @@
-<<<<<<< HEAD
 # rcl
-Library to support implementation of language specific ROS Client Libraries.
+This repository contains several packages which are all related to the `rcl` package.
 
  - [rcl](rcl/README.md)
  - [rcl_action](rcl_action/README.md)
  - [rcl_lifecycle](rcl_lifecycle/README.md)
- - [rcl_yaml_param_parser](rcl_yaml_param_parser/README.md)
-=======
-This repository contains several packages which are all related to the `rcl` package.
-
-## Packages
-
- - rcl
- - rcl_action
- - rcl_lifecycle
- - rcl_yaml_parm_parser
->>>>>>> 728b8b89
+ - [rcl_yaml_param_parser](rcl_yaml_param_parser/README.md)