--- conflicted
+++ resolved
@@ -53,22 +53,6 @@
 struct FakeTestArgv
 {
   FakeTestArgv()
-<<<<<<< HEAD
-  : argc(2), argv(nullptr)
-  {
-    this->argv = new char *[2];
-    this->argv[0] = rcutils_format_string(allocator, "%s", "foo");
-    if (!this->argv[0]) {
-      delete[] this->argv;
-      throw std::bad_alloc();
-    }
-    this->argv[1] = rcutils_format_string(allocator, "%s", "bar");
-    if (!this->argv[1]) {
-      allocator.deallocate(this->argv[0], allocator.state);
-      delete[] this->argv;
-      throw std::bad_alloc();
-    }
-=======
   : allocator(rcutils_get_default_allocator()), argc(2)
   {
     this->argv =
@@ -87,7 +71,6 @@
       allocator.deallocate(this->argv, allocator.state);
       throw std::bad_alloc();
     }
->>>>>>> 8f744520
   }
 
   ~FakeTestArgv()
@@ -100,11 +83,7 @@
         }
       }
     }
-<<<<<<< HEAD
-    delete[] this->argv;
-=======
     allocator.deallocate(this->argv, allocator.state);
->>>>>>> 8f744520
   }
 
   rcutils_allocator_t allocator;
