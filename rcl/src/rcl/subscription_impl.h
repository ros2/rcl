--- conflicted
+++ resolved
@@ -25,12 +25,9 @@
   rcl_subscription_options_t options;
   rmw_qos_profile_t actual_qos;
   rmw_subscription_t * rmw_handle;
-<<<<<<< HEAD
   void * rcl_content_filter_fallback;
   const rosidl_message_type_support_t * type_support;
-=======
   rosidl_type_hash_t type_hash;
->>>>>>> 7c1b387e
 };
 
 #endif  // RCL__SUBSCRIPTION_IMPL_H_