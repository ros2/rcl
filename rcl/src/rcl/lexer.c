// Copyright 2018 Open Source Robotics Foundation, Inc.
//
// Licensed under the Apache License, Version 2.0 (the "License");
// you may not use this file except in compliance with the License.
// You may obtain a copy of the License at
//
//     http://www.apache.org/licenses/LICENSE-2.0
//
// Unless required by applicable law or agreed to in writing, software
// distributed under the License is distributed on an "AS IS" BASIS,
// WITHOUT WARRANTIES OR CONDITIONS OF ANY KIND, either express or implied.
// See the License for the specific language governing permissions and
// limitations under the License.

#include "rcl/error_handling.h"
#include "rcl/lexer.h"

/* The lexer tries to find a lexeme in a string.
 * It looks at one character at a time, and uses that character's value to decide how to transition
 * a state machine.
 * A transition is taken if a character's ASCII value falls within its range.
 * There is never more than one matching transition.
 *
 * If no transition matches then it uses a state's '<else,M>' transition.
 * Every state has exactly one '<else,M>' transition.
 * In the diagram below all states have an `<else,0>` to T_NONE unless otherwise specified.
 *
 * When a transition is taken it causes the lexer to move to another character in the string.
 * Normal transitions always move the lexer forwards one character.
 * '<else,M>' transitions may cause the lexer to move forwards 1, or backwards N.
 * The movement M is written as M = 1 + N so it can be stored in an unsigned integer.
 * For example, an `<else>` transition with M = 0 moves the lexer forwards 1 character, M = 1 keeps
 * the lexer at the current character, and M = 2 moves the lexer backwards one character.

digraph remapping_lexer {
  rankdir=LR;
  node [shape = box, fontsize = 7];
    T_TILDE_SLASH
    T_URL_SERVICE
    T_URL_TOPIC
    T_COLON
    T_NODE
    T_NS
    T_SEPARATOR
    T_BR1
    T_BR2
    T_BR3
    T_BR4
    T_BR5
    T_BR6
    T_BR7
    T_BR8
    T_BR9
    T_TOKEN
    T_FORWARD_SLASH
    T_WILD_ONE
    T_WILD_MULTI
    T_EOF
    T_NONE
    T_DOT
  node [shape = circle];
  S0 -> T_FORWARD_SLASH [ label = "/"];
  S0 -> T_DOT [ label = "."];
  S0 -> S1 [ label = "\\"];
  S0 -> S2 [ label = "~"];
  S0 -> S3 [ label = "_" ];
  S0 -> S8 [ label = "a-qs-zA-Z"];
  S0 -> S10 [ label = "r"];
  S0 -> S29 [ label = "*"];
  S0 -> S30 [ label = ":"];
  S1 -> T_BR1 [ label = "1"];
  S1 -> T_BR2 [ label = "2"];
  S1 -> T_BR3 [ label = "3"];
  S1 -> T_BR4 [ label = "4"];
  S1 -> T_BR5 [ label = "5"];
  S1 -> T_BR6 [ label = "6"];
  S1 -> T_BR7 [ label = "7"];
  S1 -> T_BR8 [ label = "8"];
  S1 -> T_BR9 [ label = "9"];
  S2 -> T_TILDE_SLASH [ label ="/" ];
  S3 -> S4 [ label = "_" ];
  S3 -> S9 [ label = "<else,1>", color = crimson, fontcolor = crimson];
  S4 -> S5 [ label = "n" ];
  S5 -> T_NS [ label = "s"];
  S5 -> S6 [ label = "o" ];
  S6 -> S9 [ label = "d" ];
  S5 -> S7 [ label = "a" ];
  S7 -> S8 [ label = "m" ];
  S8 -> T_NODE [ label = "e"];
  S9 -> T_TOKEN [ label = "<else,1>", color=crimson, fontcolor=crimson];
  S9 -> S9 [ label = "a-zA-Z0-9"];
  S9 -> S10 [ label = "_"];
  S10 -> T_TOKEN [ label = "<else,1>", color=crimson, fontcolor=crimson];
  S10 -> S9 [ label = "a-zA-Z0-9"];
  S11 -> S9 [ label = "<else,1>", color=crimson, fontcolor=crimson];
  S11 -> S12 [ label = "o"];
  S12 -> S9 [ label = "<else,1>", color=crimson, fontcolor=crimson];
  S12 -> S13 [ label = "s"];
  S13 -> S9 [ label = "<else,1>", color=crimson, fontcolor=crimson];
  S13 -> S14 [ label = "t"];
  S13 -> S21 [ label = "s"];
  S14 -> S9 [ label = "<else,1>", color=crimson, fontcolor=crimson];
  S14 -> S15 [ label = "o"];
  S15 -> S9 [ label = "<else,1>", color=crimson, fontcolor=crimson];
  S15 -> S16 [ label = "p"];
  S16 -> S9 [ label = "<else,1>", color=crimson, fontcolor=crimson];
  S16 -> S17 [ label = "i"];
  S17 -> S9 [ label = "<else,1>", color=crimson, fontcolor=crimson];
  S17 -> S18 [ label = "c"];
  S18 -> S9 [ label = "<else,1>", color=crimson, fontcolor=crimson];
  S18 -> S19 [ label = ":"];
  S19 -> S20 [ label = "/"];
  S19 -> S9 [ label = "<else,2>", color=crimson, fontcolor=crimson];
  S20 -> T_URL_TOPIC [ label = "/"];
  S20 -> S9 [ label = "<else,3>", color=crimson, fontcolor=crimson];
  S21 -> S9 [ label = "<else,1>", color=crimson, fontcolor=crimson];
  S21 -> S22 [ label = "e"];
  S22 -> S9 [ label = "<else,1>", color=crimson, fontcolor=crimson];
  S22 -> S23 [ label = "r"];
  S23 -> S9 [ label = "<else,1>", color=crimson, fontcolor=crimson];
  S23 -> S24 [ label = "v"];
  S24 -> S9 [ label = "<else,1>", color=crimson, fontcolor=crimson];
  S24 -> S25 [ label = "i"];
  S25 -> S9 [ label = "<else,1>", color=crimson, fontcolor=crimson];
  S25 -> S26 [ label = "c"];
  S26 -> S9 [ label = "<else,1>", color=crimson, fontcolor=crimson];
  S26 -> S27 [ label = "e"];
  S27 -> S28 [ label = ":"];
  S27 -> S9 [ label = "<else,1>", color=crimson, fontcolor=crimson];
  S28 -> S29 [ label = "/"];
  S28 -> S9 [ label = "<else,2>", color=crimson, fontcolor=crimson];
  S29 -> T_URL_SERVICE [ label = "/"];
  S29 -> S9 [ label = "<else,3>", color=crimson, fontcolor=crimson];
  S30 -> T_WILD_MULTI[ label = "*"];
  S30 -> T_WILD_ONE [ label = "<else,1>", color=crimson, fontcolor=crimson];
  S31 -> T_SEPARATOR [ label = "="];
  S31 -> T_COLON [ label = "<else,1>", color=crimson, fontcolor=crimson];
}
*/

/// Represents a transition from one state to another
/// \internal
typedef struct rcl_lexer_transition_t
{
  /// Index of a state to transition to
  const unsigned char to_state;
  /// Start of a range of chars (inclusive) which activates this transition
  const char range_start;
  /// End of a range of chars (inclusive) which activates this transition
  const char range_end;
} rcl_lexer_transition_t;

/// Represents a non-terminal state
/// \internal
typedef struct rcl_lexer_state_t
{
  /// Transition to this state if no other transition matches
  const unsigned char else_state;
  /// Movement associated with taking else state
  const unsigned char else_movement;
  /// Transitions in the state machine (NULL value at end of array)
  const rcl_lexer_transition_t transitions[12];
} rcl_lexer_state_t;

#define S0 0u
#define S1 1u
#define S2 2u
#define S3 3u
#define S4 4u
#define S5 5u
#define S6 6u
#define S7 7u
#define S8 8u
#define S9 9u
#define S10 10u
#define S11 11u
#define S12 12u
#define S13 13u
#define S14 14u
#define S15 15u
#define S16 16u
#define S17 17u
#define S18 18u
#define S19 19u
#define S20 20u
#define S21 21u
#define S22 22u
#define S23 23u
#define S24 24u
#define S25 25u
#define S26 26u
#define S27 27u
#define S28 28u
#define S29 29u
#define S30 30u
#define S31 31u
#define LAST_STATE S31

<<<<<<< HEAD
#define T_TILDE_SLASH 32u
#define T_URL_SERVICE 33u
#define T_URL_TOPIC 34u
#define T_COLON 35u
#define T_NODE 36u
#define T_NS 37u
#define T_SEPARATOR 38u
#define T_BR1 39u
#define T_BR2 40u
#define T_BR3 41u
#define T_BR4 42u
#define T_BR5 43u
#define T_BR6 44u
#define T_BR7 45u
#define T_BR8 46u
#define T_BR9 47u
#define T_TOKEN 48u
#define T_FORWARD_SLASH 49u
#define T_WILD_ONE 50u
#define T_WILD_MULTI 51u
#define T_EOF 52u
#define T_NONE 53u
=======
#define T_TILDE_SLASH 31u
#define T_URL_SERVICE 32u
#define T_URL_TOPIC 33u
#define T_COLON 34u
#define T_NODE 35u
#define T_NS 36u
#define T_SEPARATOR 37u
#define T_BR1 38u
#define T_BR2 39u
#define T_BR3 40u
#define T_BR4 41u
#define T_BR5 42u
#define T_BR6 43u
#define T_BR7 44u
#define T_BR8 45u
#define T_BR9 46u
#define T_TOKEN 47u
#define T_FORWARD_SLASH 48u
#define T_WILD_ONE 49u
#define T_WILD_MULTI 50u
#define T_EOF 51u
#define T_NONE 52u
#define T_DOT 53u
>>>>>>> 513a185d

// used to figure out if a state is terminal or not
#define FIRST_TERMINAL T_TILDE_SLASH
#define LAST_TERMINAL T_NONE

// Used to mark where the last transition is in a state
#define END_TRANSITIONS {0, '\0', '\0'}

static const rcl_lexer_state_t g_states[LAST_STATE + 1] =
{
  // S0
  {
    T_NONE,
    0u,
    {
      {T_FORWARD_SLASH, '/', '/'},
      {T_DOT, '.', '.'},
      {S1, '\\', '\\'},
      {S2, '~', '~'},
      {S3, '_', '_'},
      {S9, 'a', 'q'},
      {S9, 's', 'z'},
      {S9, 'A', 'Z'},
      {S11, 'r', 'r'},
      {S30, '*', '*'},
      {S31, ':', ':'},
      END_TRANSITIONS
    }
  },
  // S1
  {
    T_NONE,
    0u,
    {
      {T_BR1, '1', '1'},
      {T_BR2, '2', '2'},
      {T_BR3, '3', '3'},
      {T_BR4, '4', '4'},
      {T_BR5, '5', '5'},
      {T_BR6, '6', '6'},
      {T_BR7, '7', '7'},
      {T_BR8, '8', '8'},
      {T_BR9, '9', '9'},
      END_TRANSITIONS
    }
  },
  // S2
  {
    T_NONE,
    0u,
    {
      {T_TILDE_SLASH, '/', '/'},
      END_TRANSITIONS
    }
  },
  // S3
  {
    S10,
    1u,
    {
      {S4, '_', '_'},
      END_TRANSITIONS
    }
  },
  // S4
  {
    T_NONE,
    0u,
    {
      {S5, 'n', 'n'},
      END_TRANSITIONS
    }
  },
  // S5
  {
    T_NONE,
    0u,
    {
      {T_NS, 's', 's'},
      {S6, 'o', 'o'},
      {S7, 'a', 'a'},
      END_TRANSITIONS
    }
  },
  // S6
  {
    T_NONE,
    0u,
    {
      {S8, 'd', 'd'},
      END_TRANSITIONS
    }
  },
  // S7
  {
    T_NONE,
    0u,
    {
      {S8, 'm', 'm'},
      END_TRANSITIONS
    }
  },
  // S8
  {
    T_NONE,
    0u,
    {
      {T_NODE, 'e', 'e'},
      END_TRANSITIONS
    }
  },
  // S9
  {
    T_TOKEN,
    1u,
    {
      {S9, 'a', 'z'},
      {S9, 'A', 'Z'},
      {S9, '0', '9'},
      {S10, '_', '_'},
      END_TRANSITIONS
    }
  },
  // S10
  {
    T_TOKEN,
    1u,
    {
      {S9, 'a', 'z'},
      {S9, 'A', 'Z'},
      {S9, '0', '9'},
      END_TRANSITIONS
    }
  },
  // S11
  {
    S9,
    1u,
    {
      {S12, 'o', 'o'},
      END_TRANSITIONS
    }
  },
  // S12
  {
    S9,
    1u,
    {
      {S13, 's', 's'},
      END_TRANSITIONS
    }
  },
  // S13
  {
    S9,
    1u,
    {
      {S14, 't', 't'},
      {S21, 's', 's'},
      END_TRANSITIONS
    }
  },
  // S14
  {
    S9,
    1u,
    {
      {S15, 'o', 'o'},
      END_TRANSITIONS
    }
  },
  // S15
  {
    S9,
    1u,
    {
      {S16, 'p', 'p'},
      END_TRANSITIONS
    }
  },
  // S16
  {
    S9,
    1u,
    {
      {S17, 'i', 'i'},
      END_TRANSITIONS
    }
  },
  // S17
  {
    S9,
    1u,
    {
      {S18, 'c', 'c'},
      END_TRANSITIONS
    }
  },
  // S18
  {
    S9,
    1u,
    {
      {S19, ':', ':'},
      END_TRANSITIONS
    }
  },
  // S19
  {
    S9,
    2u,
    {
      {S20, '/', '/'},
      END_TRANSITIONS
    }
  },
  // S20
  {
    S9,
    3u,
    {
      {T_URL_TOPIC, '/', '/'},
      END_TRANSITIONS
    }
  },
  // S21
  {
    S9,
    1u,
    {
      {S22, 'e', 'e'},
      END_TRANSITIONS
    }
  },
  // S21
  {
    S9,
    1u,
    {
      {S23, 'r', 'r'},
      END_TRANSITIONS
    }
  },
  // S23
  {
    S9,
    1u,
    {
      {S24, 'v', 'v'},
      END_TRANSITIONS
    }
  },
  // S24
  {
    S9,
    1u,
    {
      {S25, 'i', 'i'},
      END_TRANSITIONS
    }
  },
  // S25
  {
    S9,
    1u,
    {
      {S26, 'c', 'c'},
      END_TRANSITIONS
    }
  },
  // S26
  {
    S9,
    1u,
    {
      {S27, 'e', 'e'},
      END_TRANSITIONS
    }
  },
  // S27
  {
    S9,
    1u,
    {
      {S28, ':', ':'},
      END_TRANSITIONS
    }
  },
  // S28
  {
    S9,
    2u,
    {
      {S29, '/', '/'},
      END_TRANSITIONS
    }
  },
  // S29
  {
    S9,
    3u,
    {
      {T_URL_SERVICE, '/', '/'},
      END_TRANSITIONS
    }
  },
  // S30
  {
    T_WILD_ONE,
    1u,
    {
      {T_WILD_MULTI, '*', '*'},
      END_TRANSITIONS
    }
  },
  // S31
  {
    T_COLON,
    1u,
    {
      {T_SEPARATOR, '=', '='},
      END_TRANSITIONS
    }
  }
};

static const rcl_lexeme_t g_terminals[LAST_TERMINAL + 1] = {
  // 0
  RCL_LEXEME_TILDE_SLASH,
  // 1
  RCL_LEXEME_URL_SERVICE,
  // 2
  RCL_LEXEME_URL_TOPIC,
  // 3
  RCL_LEXEME_COLON,
  // 4
  RCL_LEXEME_NODE,
  // 5
  RCL_LEXEME_NS,
  // 6
  RCL_LEXEME_SEPARATOR,
  // 7
  RCL_LEXEME_BR1,
  // 8
  RCL_LEXEME_BR2,
  // 9
  RCL_LEXEME_BR3,
  // 10
  RCL_LEXEME_BR4,
  // 11
  RCL_LEXEME_BR5,
  // 12
  RCL_LEXEME_BR6,
  // 13
  RCL_LEXEME_BR7,
  // 14
  RCL_LEXEME_BR8,
  // 15
  RCL_LEXEME_BR9,
  // 16
  RCL_LEXEME_TOKEN,
  // 17
  RCL_LEXEME_FORWARD_SLASH,
  // 18
  RCL_LEXEME_WILD_ONE,
  // 19
  RCL_LEXEME_WILD_MULTI,
  // 20
  RCL_LEXEME_EOF,
  // 21
  RCL_LEXEME_NONE,
  // 22
  RCL_LEXEME_DOT
};

rcl_ret_t
rcl_lexer_analyze(
  const char * text,
  rcl_lexeme_t * lexeme,
  size_t * length)
{
  RCL_CHECK_ARGUMENT_FOR_NULL(text, RCL_RET_INVALID_ARGUMENT);
  RCL_CHECK_ARGUMENT_FOR_NULL(lexeme, RCL_RET_INVALID_ARGUMENT);
  RCL_CHECK_ARGUMENT_FOR_NULL(length, RCL_RET_INVALID_ARGUMENT);

  *length = 0u;

  if ('\0' == text[0u]) {
    // Early exit if string is empty
    *lexeme = RCL_LEXEME_EOF;
    return RCL_RET_OK;
  }

  const rcl_lexer_state_t * state;
  char current_char;
  size_t next_state = S0;
  size_t movement;

  // Analyze one character at a time until lexeme is found
  do {
    if (next_state > LAST_STATE) {
      // Should never happen
      RCL_SET_ERROR_MSG("Internal lexer bug: next state does not exist");
      return RCL_RET_ERROR;
    }
    state = &(g_states[next_state]);
    current_char = text[*length];
    next_state = 0u;
    movement = 0u;

    // Look for a transition that contains this character in its range
    size_t transition_idx = 0u;
    const rcl_lexer_transition_t * transition;
    do {
      transition = &(state->transitions[transition_idx]);
      if (transition->range_start <= current_char && transition->range_end >= current_char) {
        next_state = transition->to_state;
        break;
      }
      ++transition_idx;
    } while (0u != transition->to_state);

    // if no transition was found, take the else transition
    if (0u == next_state) {
      next_state = state->else_state;
      movement = state->else_movement;
    }

    // Move the lexer to another character in the string
    if (0u == movement) {
      // Go forwards 1 char
      ++(*length);
    } else {
      // Go backwards N chars
      if (movement - 1u > *length) {
        // Should never happen
        RCL_SET_ERROR_MSG("Internal lexer bug: movement would read before start of string");
        return RCL_RET_ERROR;
      }
      *length -= movement - 1u;
    }
  } while (next_state < FIRST_TERMINAL);

  if (FIRST_TERMINAL > next_state || next_state - FIRST_TERMINAL > LAST_TERMINAL) {
    // Should never happen
    RCL_SET_ERROR_MSG("Internal lexer bug: terminal state does not exist");
    return RCL_RET_ERROR;
  }
  *lexeme = g_terminals[next_state - FIRST_TERMINAL];
  return RCL_RET_OK;
}<|MERGE_RESOLUTION|>--- conflicted
+++ resolved
@@ -196,7 +196,6 @@
 #define S31 31u
 #define LAST_STATE S31
 
-<<<<<<< HEAD
 #define T_TILDE_SLASH 32u
 #define T_URL_SERVICE 33u
 #define T_URL_TOPIC 34u
@@ -219,31 +218,7 @@
 #define T_WILD_MULTI 51u
 #define T_EOF 52u
 #define T_NONE 53u
-=======
-#define T_TILDE_SLASH 31u
-#define T_URL_SERVICE 32u
-#define T_URL_TOPIC 33u
-#define T_COLON 34u
-#define T_NODE 35u
-#define T_NS 36u
-#define T_SEPARATOR 37u
-#define T_BR1 38u
-#define T_BR2 39u
-#define T_BR3 40u
-#define T_BR4 41u
-#define T_BR5 42u
-#define T_BR6 43u
-#define T_BR7 44u
-#define T_BR8 45u
-#define T_BR9 46u
-#define T_TOKEN 47u
-#define T_FORWARD_SLASH 48u
-#define T_WILD_ONE 49u
-#define T_WILD_MULTI 50u
-#define T_EOF 51u
-#define T_NONE 52u
-#define T_DOT 53u
->>>>>>> 513a185d
+#define T_DOT 54u
 
 // used to figure out if a state is terminal or not
 #define FIRST_TERMINAL T_TILDE_SLASH
