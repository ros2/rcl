// Copyright 2015 Open Source Robotics Foundation, Inc.
//
// Licensed under the Apache License, Version 2.0 (the "License");
// you may not use this file except in compliance with the License.
// You may obtain a copy of the License at
//
//     http://www.apache.org/licenses/LICENSE-2.0
//
// Unless required by applicable law or agreed to in writing, software
// distributed under the License is distributed on an "AS IS" BASIS,
// WITHOUT WARRANTIES OR CONDITIONS OF ANY KIND, either express or implied.
// See the License for the specific language governing permissions and
// limitations under the License.

#ifdef __cplusplus
extern "C"
{
#endif

#include "rcl/subscription.h"

#include <stdio.h>

#include "rcl_content_filter_fallback/rcl_content_filter_fallback.h"

#include "rcl/error_handling.h"
#include "rcl/node.h"
#include "rcl/node_type_cache.h"
#include "rcutils/logging_macros.h"
#include "rcutils/strdup.h"
#include "rcutils/types/string_array.h"
#include "rmw/error_handling.h"
#include "rmw/dynamic_message_type_support.h"
#include "rmw/subscription_content_filter_options.h"
#include "rmw/validate_full_topic_name.h"
#include "rosidl_dynamic_typesupport/identifier.h"
#include "tracetools/tracetools.h"

#include "./common.h"
#include "./subscription_impl.h"


rcl_subscription_t
rcl_get_zero_initialized_subscription()
{
  static rcl_subscription_t null_subscription = {0};
  return null_subscription;
}

static
bool
rcl_subscription_rcl_content_filter_fallback_set(
  const rcl_subscription_t * subscription,
  const rmw_subscription_content_filter_options_t * options)
{
  if (!subscription->impl->rcl_content_filter_fallback) {
    subscription->impl->rcl_content_filter_fallback =
      rcl_content_filter_fallback_create(subscription->impl->type_support);
    if (!subscription->impl->rcl_content_filter_fallback) {
      RCL_SET_ERROR_MSG("Failed to create rcl content filter fallback");
      return false;
    }
    RCUTILS_LOG_DEBUG_NAMED(
      ROS_PACKAGE_NAME, "rcl content filter fallback is created for topic '%s'",
      rcl_subscription_get_topic_name(subscription));
  }

  if (!rcl_content_filter_fallback_set(
      subscription->impl->rcl_content_filter_fallback,
      options))
  {
    RCL_SET_ERROR_MSG("Failed to set options for rcl content filter fallback");
    return false;
  }

  return true;
}

static
bool
rcl_subscription_rcl_content_filter_fallback_is_relevant(
  const rcl_subscription_t * subscription,
  void * data,
  bool serialized)
{
  if (subscription->impl->rcl_content_filter_fallback &&
    rcl_content_filter_fallback_is_enabled(subscription->impl->rcl_content_filter_fallback))
  {
    return rcl_content_filter_fallback_evaluate(
      subscription->impl->rcl_content_filter_fallback,
      data,
      serialized);
  }

  return true;
}

rcl_ret_t
rcl_subscription_init(
  rcl_subscription_t * subscription,
  const rcl_node_t * node,
  const rosidl_message_type_support_t * type_support,
  const char * topic_name,
  const rcl_subscription_options_t * options
)
{
  rcl_ret_t fail_ret = RCL_RET_ERROR;

  // Check options and allocator first, so the allocator can be used in errors.
  RCL_CHECK_ARGUMENT_FOR_NULL(options, RCL_RET_INVALID_ARGUMENT);
  rcl_allocator_t * allocator = (rcl_allocator_t *)&options->allocator;
  RCL_CHECK_ALLOCATOR_WITH_MSG(allocator, "invalid allocator", return RCL_RET_INVALID_ARGUMENT);
  RCL_CHECK_ARGUMENT_FOR_NULL(subscription, RCL_RET_INVALID_ARGUMENT);
  if (!rcl_node_is_valid(node)) {
    return RCL_RET_NODE_INVALID;  // error already set
  }
  RCL_CHECK_ARGUMENT_FOR_NULL(type_support, RCL_RET_INVALID_ARGUMENT);
  RCL_CHECK_ARGUMENT_FOR_NULL(topic_name, RCL_RET_INVALID_ARGUMENT);
  RCUTILS_LOG_DEBUG_NAMED(
    ROS_PACKAGE_NAME, "Initializing subscription for topic name '%s'", topic_name);
  if (subscription->impl) {
    RCL_SET_ERROR_MSG("subscription already initialized, or memory was uninitialized");
    return RCL_RET_ALREADY_INIT;
  }

  // Expand and remap the given topic name.
  char * remapped_topic_name = NULL;
  rcl_ret_t ret = rcl_node_resolve_name(
    node,
    topic_name,
    *allocator,
    false,
    false,
    &remapped_topic_name);
  if (ret != RCL_RET_OK) {
    if (ret == RCL_RET_TOPIC_NAME_INVALID || ret == RCL_RET_UNKNOWN_SUBSTITUTION) {
      ret = RCL_RET_TOPIC_NAME_INVALID;
    } else if (ret != RCL_RET_BAD_ALLOC) {
      ret = RCL_RET_ERROR;
    }
    goto cleanup;
  }
  RCUTILS_LOG_DEBUG_NAMED(
    ROS_PACKAGE_NAME, "Expanded and remapped topic name '%s'", remapped_topic_name);

  // Allocate memory for the implementation struct.
  subscription->impl = (rcl_subscription_impl_t *)allocator->zero_allocate(
    1, sizeof(rcl_subscription_impl_t), allocator->state);
  RCL_CHECK_FOR_NULL_WITH_MSG(
    subscription->impl, "allocating memory failed", ret = RCL_RET_BAD_ALLOC; goto cleanup);
  // Fill out the implemenation struct.
  // rmw_handle
  // TODO(wjwwood): pass allocator once supported in rmw api.
  subscription->impl->rmw_handle = rmw_create_subscription(
    rcl_node_get_rmw_handle(node),
    type_support,
    remapped_topic_name,
    &(options->qos),
    &(options->rmw_subscription_options));
  if (!subscription->impl->rmw_handle) {
    RCL_SET_ERROR_MSG(rmw_get_error_string().str);
    goto fail;
  }
  // get actual qos, and store it
  rmw_ret_t rmw_ret = rmw_subscription_get_actual_qos(
    subscription->impl->rmw_handle,
    &subscription->impl->actual_qos);
  if (RMW_RET_OK != rmw_ret) {
    RCL_SET_ERROR_MSG(rmw_get_error_string().str);
    goto fail;
  }
  subscription->impl->actual_qos.avoid_ros_namespace_conventions =
    options->qos.avoid_ros_namespace_conventions;
  // options
  subscription->impl->options = *options;
<<<<<<< HEAD
  subscription->impl->type_support = type_support;

  if (options->rmw_subscription_options.content_filter_options) {
    // Content filter topic not supported (or not enabled as some failed cases) on rmw
    // implementation.
    // TODO(iuhilnehc-ynos): enable rcl content filter fallback with an environment variable
    // (e.g. FORCE_RCL_CONTENT_FILTER) regardless of whether cft is enabled on RMW implementation.
    if (!subscription->impl->rmw_handle->is_cft_enabled) {
      if (!rcl_subscription_rcl_content_filter_fallback_set(
          subscription,
          options->rmw_subscription_options.content_filter_options))
      {
        goto fail;
      }
    }
  }
=======

  if (RCL_RET_OK != rcl_node_type_cache_register_type(
      node, type_support->get_type_hash_func(type_support),
      type_support->get_type_description_func(type_support),
      type_support->get_type_description_sources_func(type_support)))
  {
    rcutils_reset_error();
    RCL_SET_ERROR_MSG("Failed to register type for subscription");
    goto fail;
  }
  subscription->impl->type_hash = *type_support->get_type_hash_func(type_support);
>>>>>>> 7c1b387e

  RCUTILS_LOG_DEBUG_NAMED(ROS_PACKAGE_NAME, "Subscription initialized");
  ret = RCL_RET_OK;
  TRACETOOLS_TRACEPOINT(
    rcl_subscription_init,
    (const void *)subscription,
    (const void *)node,
    (const void *)subscription->impl->rmw_handle,
    remapped_topic_name,
    options->qos.depth);

  goto cleanup;
fail:
  if (subscription->impl) {
    if (subscription->impl->rmw_handle) {
      rmw_ret_t rmw_fail_ret = rmw_destroy_subscription(
        rcl_node_get_rmw_handle(node), subscription->impl->rmw_handle);
      if (RMW_RET_OK != rmw_fail_ret) {
        RCUTILS_SAFE_FWRITE_TO_STDERR(rmw_get_error_string().str);
        RCUTILS_SAFE_FWRITE_TO_STDERR("\n");
      }
    }

    ret = rcl_subscription_options_fini(&subscription->impl->options);
    if (RCL_RET_OK != ret) {
      RCUTILS_SAFE_FWRITE_TO_STDERR(rmw_get_error_string().str);
      RCUTILS_SAFE_FWRITE_TO_STDERR("\n");
    }

    if (subscription->impl->rcl_content_filter_fallback) {
      rcl_content_filter_fallback_destroy(subscription->impl->rcl_content_filter_fallback);
    }

    allocator->deallocate(subscription->impl, allocator->state);
    subscription->impl = NULL;
  }
  ret = fail_ret;
  // Fall through to cleanup
cleanup:
  allocator->deallocate(remapped_topic_name, allocator->state);
  return ret;
}

rcl_ret_t
rcl_subscription_fini(rcl_subscription_t * subscription, rcl_node_t * node)
{
  RCUTILS_CAN_RETURN_WITH_ERROR_OF(RCL_RET_SUBSCRIPTION_INVALID);
  RCUTILS_CAN_RETURN_WITH_ERROR_OF(RCL_RET_NODE_INVALID);
  RCUTILS_CAN_RETURN_WITH_ERROR_OF(RCL_RET_INVALID_ARGUMENT);
  RCUTILS_CAN_RETURN_WITH_ERROR_OF(RCL_RET_ERROR);

  RCUTILS_LOG_DEBUG_NAMED(ROS_PACKAGE_NAME, "Finalizing subscription");
  rcl_ret_t result = RCL_RET_OK;
  RCL_CHECK_ARGUMENT_FOR_NULL(subscription, RCL_RET_SUBSCRIPTION_INVALID);
  if (!rcl_node_is_valid_except_context(node)) {
    return RCL_RET_NODE_INVALID;  // error already set
  }
  if (subscription->impl) {
    rcl_allocator_t allocator = subscription->impl->options.allocator;
    rmw_node_t * rmw_node = rcl_node_get_rmw_handle(node);
    if (!rmw_node) {
      return RCL_RET_INVALID_ARGUMENT;
    }
    rmw_ret_t ret =
      rmw_destroy_subscription(rmw_node, subscription->impl->rmw_handle);
    if (ret != RMW_RET_OK) {
      RCL_SET_ERROR_MSG(rmw_get_error_string().str);
      result = RCL_RET_ERROR;
    }
    rcl_ret_t rcl_ret = rcl_subscription_options_fini(&subscription->impl->options);
    if (RCL_RET_OK != rcl_ret) {
      RCUTILS_SAFE_FWRITE_TO_STDERR(rcl_get_error_string().str);
      RCUTILS_SAFE_FWRITE_TO_STDERR("\n");
      result = RCL_RET_ERROR;
    }

<<<<<<< HEAD
    if (subscription->impl->rcl_content_filter_fallback) {
      rcl_content_filter_fallback_destroy(subscription->impl->rcl_content_filter_fallback);
=======
    if (
      ROSIDL_TYPE_HASH_VERSION_UNSET != subscription->impl->type_hash.version &&
      RCL_RET_OK != rcl_node_type_cache_unregister_type(node, &subscription->impl->type_hash))
    {
      RCUTILS_SAFE_FWRITE_TO_STDERR(rcl_get_error_string().str);
      RCUTILS_SAFE_FWRITE_TO_STDERR("\n");
      result = RCL_RET_ERROR;
>>>>>>> 7c1b387e
    }

    allocator.deallocate(subscription->impl, allocator.state);
    subscription->impl = NULL;
  }
  RCUTILS_LOG_DEBUG_NAMED(ROS_PACKAGE_NAME, "Subscription finalized");
  return result;
}

rcl_subscription_options_t
rcl_subscription_get_default_options()
{
  // !!! MAKE SURE THAT CHANGES TO THESE DEFAULTS ARE REFLECTED IN THE HEADER DOC STRING
  static rcl_subscription_options_t default_options;
  // Must set these after declaration because they are not a compile time constants.
  default_options.qos = rmw_qos_profile_default;
  default_options.allocator = rcl_get_default_allocator();
  default_options.rmw_subscription_options = rmw_get_default_subscription_options();

  // Load disable flag to LoanedMessage via environmental variable.
  bool disable_loaned_message = false;
  rcl_ret_t ret = rcl_get_disable_loaned_message(&disable_loaned_message);
  if (ret == RCL_RET_OK) {
    default_options.disable_loaned_message = disable_loaned_message;
  } else {
    RCUTILS_SAFE_FWRITE_TO_STDERR("Failed to get disable_loaned_message: ");
    RCUTILS_SAFE_FWRITE_TO_STDERR(rcl_get_error_string().str);
    rcl_reset_error();
    default_options.disable_loaned_message = false;
  }

  return default_options;
}

rcl_ret_t
rcl_subscription_options_fini(rcl_subscription_options_t * option)
{
  RCL_CHECK_ARGUMENT_FOR_NULL(option, RCL_RET_INVALID_ARGUMENT);
  // fini rmw_subscription_options_t
  const rcl_allocator_t * allocator = &option->allocator;
  RCL_CHECK_ALLOCATOR_WITH_MSG(allocator, "invalid allocator", return RCL_RET_INVALID_ARGUMENT);

  if (option->rmw_subscription_options.content_filter_options) {
    rmw_ret_t ret = rmw_subscription_content_filter_options_fini(
      option->rmw_subscription_options.content_filter_options, allocator);
    if (RCUTILS_RET_OK != ret) {
      RCUTILS_SAFE_FWRITE_TO_STDERR("Failed to fini content filter options.\n");
      return rcl_convert_rmw_ret_to_rcl_ret(ret);
    }
    allocator->deallocate(
      option->rmw_subscription_options.content_filter_options, allocator->state);
    option->rmw_subscription_options.content_filter_options = NULL;
  }
  return RCL_RET_OK;
}

rcl_ret_t
rcl_subscription_options_set_content_filter_options(
  const char * filter_expression,
  size_t expression_parameters_argc,
  const char * expression_parameter_argv[],
  rcl_subscription_options_t * options)
{
  RCL_CHECK_ARGUMENT_FOR_NULL(filter_expression, RCL_RET_INVALID_ARGUMENT);
  if (expression_parameters_argc > 100) {
    RCL_SET_ERROR_MSG("The maximum of expression parameters argument number is 100");
    return RCL_RET_INVALID_ARGUMENT;
  }
  RCL_CHECK_ARGUMENT_FOR_NULL(options, RCL_RET_INVALID_ARGUMENT);
  const rcl_allocator_t * allocator = &options->allocator;
  RCL_CHECK_ALLOCATOR_WITH_MSG(allocator, "invalid allocator", return RCL_RET_INVALID_ARGUMENT);

  rcl_ret_t ret;
  rmw_ret_t rmw_ret;
  rmw_subscription_content_filter_options_t * original_content_filter_options =
    options->rmw_subscription_options.content_filter_options;
  rmw_subscription_content_filter_options_t content_filter_options_backup =
    rmw_get_zero_initialized_content_filter_options();

  if (original_content_filter_options) {
    // make a backup, restore the data if failure happened
    rmw_ret = rmw_subscription_content_filter_options_copy(
      original_content_filter_options,
      allocator,
      &content_filter_options_backup
    );
    if (rmw_ret != RMW_RET_OK) {
      return rcl_convert_rmw_ret_to_rcl_ret(rmw_ret);
    }
  } else {
    options->rmw_subscription_options.content_filter_options =
      allocator->allocate(
      sizeof(rmw_subscription_content_filter_options_t), allocator->state);
    if (!options->rmw_subscription_options.content_filter_options) {
      RCL_SET_ERROR_MSG("failed to allocate memory");
      return RCL_RET_BAD_ALLOC;
    }
    *options->rmw_subscription_options.content_filter_options =
      rmw_get_zero_initialized_content_filter_options();
  }

  rmw_ret = rmw_subscription_content_filter_options_set(
    filter_expression,
    expression_parameters_argc,
    expression_parameter_argv,
    allocator,
    options->rmw_subscription_options.content_filter_options
  );

  if (rmw_ret != RMW_RET_OK) {
    ret = rcl_convert_rmw_ret_to_rcl_ret(rmw_ret);
    goto failed;
  }

  rmw_ret = rmw_subscription_content_filter_options_fini(
    &content_filter_options_backup,
    allocator
  );
  if (rmw_ret != RMW_RET_OK) {
    return rcl_convert_rmw_ret_to_rcl_ret(rmw_ret);
  }

  return RMW_RET_OK;

failed:

  if (original_content_filter_options == NULL) {
    if (options->rmw_subscription_options.content_filter_options) {
      rmw_ret = rmw_subscription_content_filter_options_fini(
        options->rmw_subscription_options.content_filter_options,
        allocator
      );

      if (rmw_ret != RMW_RET_OK) {
        return rcl_convert_rmw_ret_to_rcl_ret(rmw_ret);
      }

      allocator->deallocate(
        options->rmw_subscription_options.content_filter_options, allocator->state);
      options->rmw_subscription_options.content_filter_options = NULL;
    }
  } else {
    rmw_ret = rmw_subscription_content_filter_options_copy(
      &content_filter_options_backup,
      allocator,
      options->rmw_subscription_options.content_filter_options
    );
    if (rmw_ret != RMW_RET_OK) {
      return rcl_convert_rmw_ret_to_rcl_ret(rmw_ret);
    }

    rmw_ret = rmw_subscription_content_filter_options_fini(
      &content_filter_options_backup,
      allocator
    );
    if (rmw_ret != RMW_RET_OK) {
      return rcl_convert_rmw_ret_to_rcl_ret(rmw_ret);
    }
  }

  return ret;
}

rcl_subscription_content_filter_options_t
rcl_get_zero_initialized_subscription_content_filter_options()
{
  return (const rcl_subscription_content_filter_options_t) {
           .rmw_subscription_content_filter_options =
             rmw_get_zero_initialized_content_filter_options()
  };  // NOLINT(readability/braces): false positive
}

rcl_ret_t
rcl_subscription_content_filter_options_init(
  const rcl_subscription_t * subscription,
  const char * filter_expression,
  size_t expression_parameters_argc,
  const char * expression_parameter_argv[],
  rcl_subscription_content_filter_options_t * options)
{
  if (!rcl_subscription_is_valid(subscription)) {
    return RCL_RET_SUBSCRIPTION_INVALID;
  }
  RCL_CHECK_ARGUMENT_FOR_NULL(options, RCL_RET_INVALID_ARGUMENT);
  const rcl_allocator_t * allocator = &subscription->impl->options.allocator;
  RCL_CHECK_ALLOCATOR_WITH_MSG(allocator, "invalid allocator", return RCL_RET_INVALID_ARGUMENT);
  if (expression_parameters_argc > 100) {
    RCL_SET_ERROR_MSG("The maximum of expression parameters argument number is 100");
    return RCL_RET_INVALID_ARGUMENT;
  }

  rmw_ret_t rmw_ret = rmw_subscription_content_filter_options_init(
    filter_expression,
    expression_parameters_argc,
    expression_parameter_argv,
    allocator,
    &options->rmw_subscription_content_filter_options
  );

  return rcl_convert_rmw_ret_to_rcl_ret(rmw_ret);
}

rcl_ret_t
rcl_subscription_content_filter_options_set(
  const rcl_subscription_t * subscription,
  const char * filter_expression,
  size_t expression_parameters_argc,
  const char * expression_parameter_argv[],
  rcl_subscription_content_filter_options_t * options)
{
  if (!rcl_subscription_is_valid(subscription)) {
    return RCL_RET_SUBSCRIPTION_INVALID;
  }
  if (expression_parameters_argc > 100) {
    RCL_SET_ERROR_MSG("The maximum of expression parameters argument number is 100");
    return RCL_RET_INVALID_ARGUMENT;
  }
  RCL_CHECK_ARGUMENT_FOR_NULL(options, RCL_RET_INVALID_ARGUMENT);
  const rcl_allocator_t * allocator = &subscription->impl->options.allocator;
  RCL_CHECK_ALLOCATOR_WITH_MSG(allocator, "invalid allocator", return RCL_RET_INVALID_ARGUMENT);

  rmw_ret_t ret = rmw_subscription_content_filter_options_set(
    filter_expression,
    expression_parameters_argc,
    expression_parameter_argv,
    allocator,
    &options->rmw_subscription_content_filter_options
  );
  return rcl_convert_rmw_ret_to_rcl_ret(ret);
}

rcl_ret_t
rcl_subscription_content_filter_options_fini(
  const rcl_subscription_t * subscription,
  rcl_subscription_content_filter_options_t * options)
{
  if (!rcl_subscription_is_valid(subscription)) {
    return RCL_RET_SUBSCRIPTION_INVALID;
  }
  RCL_CHECK_ARGUMENT_FOR_NULL(options, RCL_RET_INVALID_ARGUMENT);
  const rcl_allocator_t * allocator = &subscription->impl->options.allocator;
  RCL_CHECK_ALLOCATOR_WITH_MSG(allocator, "invalid allocator", return RCL_RET_INVALID_ARGUMENT);

  rmw_ret_t ret = rmw_subscription_content_filter_options_fini(
    &options->rmw_subscription_content_filter_options,
    allocator
  );

  return rcl_convert_rmw_ret_to_rcl_ret(ret);
}

bool
rcl_subscription_is_cft_enabled(const rcl_subscription_t * subscription)
{
  if (!rcl_subscription_is_valid(subscription)) {
    return false;
  }
  return subscription->impl->rmw_handle->is_cft_enabled ||
         (subscription->impl->rcl_content_filter_fallback &&
         rcl_content_filter_fallback_is_enabled(subscription->impl->rcl_content_filter_fallback));
}

rcl_ret_t
rcl_subscription_set_content_filter(
  const rcl_subscription_t * subscription,
  const rcl_subscription_content_filter_options_t * options
)
{
  RCUTILS_CAN_RETURN_WITH_ERROR_OF(RCL_RET_SUBSCRIPTION_INVALID);
  RCUTILS_CAN_RETURN_WITH_ERROR_OF(RCL_RET_INVALID_ARGUMENT);

  if (!rcl_subscription_is_valid(subscription)) {
    return RCL_RET_SUBSCRIPTION_INVALID;
  }

  RCL_CHECK_ARGUMENT_FOR_NULL(options, RCL_RET_INVALID_ARGUMENT);
  rmw_ret_t ret = rmw_subscription_set_content_filter(
    subscription->impl->rmw_handle,
    &options->rmw_subscription_content_filter_options);

  if (ret != RMW_RET_OK) {
    rcl_reset_error();
    if (!rcl_subscription_rcl_content_filter_fallback_set(
        subscription,
        &options->rmw_subscription_content_filter_options))
    {
      return RMW_RET_ERROR;
    }
  }

  // copy options into subscription_options
  const rmw_subscription_content_filter_options_t * content_filter_options =
    &options->rmw_subscription_content_filter_options;
  return rcl_subscription_options_set_content_filter_options(
    content_filter_options->filter_expression,
    content_filter_options->expression_parameters.size,
    (const char **)content_filter_options->expression_parameters.data,
    &subscription->impl->options
  );
}

rcl_ret_t
rcl_subscription_get_content_filter(
  const rcl_subscription_t * subscription,
  rcl_subscription_content_filter_options_t * options
)
{
  RCUTILS_CAN_RETURN_WITH_ERROR_OF(RCL_RET_SUBSCRIPTION_INVALID);
  RCUTILS_CAN_RETURN_WITH_ERROR_OF(RCL_RET_INVALID_ARGUMENT);

  if (!rcl_subscription_is_valid(subscription)) {
    return RCL_RET_SUBSCRIPTION_INVALID;
  }
  RCL_CHECK_ARGUMENT_FOR_NULL(options, RCL_RET_INVALID_ARGUMENT);
  rcl_allocator_t * allocator = &subscription->impl->options.allocator;
  RCL_CHECK_ALLOCATOR_WITH_MSG(allocator, "invalid allocator", return RCL_RET_INVALID_ARGUMENT);

  rmw_ret_t rmw_ret = rmw_subscription_get_content_filter(
    subscription->impl->rmw_handle,
    allocator,
    &options->rmw_subscription_content_filter_options);
  // If options can be get from rmw implementation, it's unnecessary to get them from rcl
  // content filter fallback.
  if (rmw_ret != RMW_RET_OK) {
    rcl_reset_error();
    if (!rcl_content_filter_fallback_get(
        subscription->impl->rcl_content_filter_fallback,
        allocator,
        &options->rmw_subscription_content_filter_options))
    {
      RCL_SET_ERROR_MSG("Failed to get options from rcl content filter fallback");
      return RMW_RET_ERROR;
    }
  }
  return RMW_RET_OK;
}

rcl_ret_t
rcl_take(
  const rcl_subscription_t * subscription,
  void * ros_message,
  rmw_message_info_t * message_info,
  rmw_subscription_allocation_t * allocation
)
{
  RCUTILS_LOG_DEBUG_NAMED(ROS_PACKAGE_NAME, "Subscription taking message");
  if (!rcl_subscription_is_valid(subscription)) {
    return RCL_RET_SUBSCRIPTION_INVALID;  // error message already set
  }
  RCL_CHECK_ARGUMENT_FOR_NULL(ros_message, RCL_RET_INVALID_ARGUMENT);

  // If message_info is NULL, use a place holder which can be discarded.
  rmw_message_info_t dummy_message_info;
  rmw_message_info_t * message_info_local = message_info ? message_info : &dummy_message_info;
  *message_info_local = rmw_get_zero_initialized_message_info();
  // Call rmw_take_with_info.
  bool taken = false;
  rmw_ret_t ret = rmw_take_with_info(
    subscription->impl->rmw_handle, ros_message, &taken, message_info_local, allocation);
  if (ret != RMW_RET_OK) {
    RCL_SET_ERROR_MSG(rmw_get_error_string().str);
    return rcl_convert_rmw_ret_to_rcl_ret(ret);
  }
  RCUTILS_LOG_DEBUG_NAMED(
    ROS_PACKAGE_NAME, "Subscription take succeeded: %s", taken ? "true" : "false");
  TRACETOOLS_TRACEPOINT(rcl_take, (const void *)ros_message);
  if (!taken) {
    return RCL_RET_SUBSCRIPTION_TAKE_FAILED;
  }

  // filter ros message with rcl content filter fallback
  if (!rcl_subscription_rcl_content_filter_fallback_is_relevant(
      subscription,
      ros_message,
      false))
  {
    return RCL_RET_SUBSCRIPTION_TAKE_FAILED;
  }

  return RCL_RET_OK;
}

rcl_ret_t
rcl_take_sequence(
  const rcl_subscription_t * subscription,
  size_t count,
  rmw_message_sequence_t * message_sequence,
  rmw_message_info_sequence_t * message_info_sequence,
  rmw_subscription_allocation_t * allocation
)
{
  RCUTILS_LOG_DEBUG_NAMED(ROS_PACKAGE_NAME, "Subscription taking %zu messages", count);
  if (!rcl_subscription_is_valid(subscription)) {
    return RCL_RET_SUBSCRIPTION_INVALID;  // error message already set
  }
  RCL_CHECK_ARGUMENT_FOR_NULL(message_sequence, RCL_RET_INVALID_ARGUMENT);
  RCL_CHECK_ARGUMENT_FOR_NULL(message_info_sequence, RCL_RET_INVALID_ARGUMENT);

  if (message_sequence->capacity < count) {
    RCL_SET_ERROR_MSG("Insufficient message sequence capacity for requested count");
    return RCL_RET_INVALID_ARGUMENT;
  }

  if (message_info_sequence->capacity < count) {
    RCL_SET_ERROR_MSG("Insufficient message info sequence capacity for requested count");
    return RCL_RET_INVALID_ARGUMENT;
  }

  // Set the sizes to zero to indicate that there are no valid messages
  message_sequence->size = 0u;
  message_info_sequence->size = 0u;

  size_t taken = 0u;
  rmw_ret_t ret = rmw_take_sequence(
    subscription->impl->rmw_handle, count, message_sequence, message_info_sequence, &taken,
    allocation);
  if (ret != RMW_RET_OK) {
    RCL_SET_ERROR_MSG(rmw_get_error_string().str);
    return rcl_convert_rmw_ret_to_rcl_ret(ret);
  }
  RCUTILS_LOG_DEBUG_NAMED(
    ROS_PACKAGE_NAME, "Subscription took %zu messages", taken);
  if (0u == taken) {
    return RCL_RET_SUBSCRIPTION_TAKE_FAILED;
  }
  return RCL_RET_OK;
}

rcl_ret_t
rcl_take_serialized_message(
  const rcl_subscription_t * subscription,
  rcl_serialized_message_t * serialized_message,
  rmw_message_info_t * message_info,
  rmw_subscription_allocation_t * allocation
)
{
  RCUTILS_LOG_DEBUG_NAMED(ROS_PACKAGE_NAME, "Subscription taking serialized message");
  if (!rcl_subscription_is_valid(subscription)) {
    return RCL_RET_SUBSCRIPTION_INVALID;  // error already set
  }
  RCL_CHECK_ARGUMENT_FOR_NULL(serialized_message, RCL_RET_INVALID_ARGUMENT);
  // If message_info is NULL, use a place holder which can be discarded.
  rmw_message_info_t dummy_message_info;
  rmw_message_info_t * message_info_local = message_info ? message_info : &dummy_message_info;
  *message_info_local = rmw_get_zero_initialized_message_info();
  // Call rmw_take_with_info.
  bool taken = false;
  rmw_ret_t ret = rmw_take_serialized_message_with_info(
    subscription->impl->rmw_handle, serialized_message, &taken, message_info_local, allocation);
  if (ret != RMW_RET_OK) {
    RCL_SET_ERROR_MSG(rmw_get_error_string().str);
    return rcl_convert_rmw_ret_to_rcl_ret(ret);
  }
  RCUTILS_LOG_DEBUG_NAMED(
    ROS_PACKAGE_NAME, "Subscription serialized take succeeded: %s", taken ? "true" : "false");
  if (!taken) {
    return RCL_RET_SUBSCRIPTION_TAKE_FAILED;
  }

  // filter ros message with rcl content filter fallback
  if (!rcl_subscription_rcl_content_filter_fallback_is_relevant(
      subscription,
      serialized_message,
      true))
  {
    return RCL_RET_SUBSCRIPTION_TAKE_FAILED;
  }

  return RCL_RET_OK;
}

rcl_ret_t
rcl_take_dynamic_message(
  const rcl_subscription_t * subscription,
  rosidl_dynamic_typesupport_dynamic_data_t * dynamic_message,
  rmw_message_info_t * message_info,
  rmw_subscription_allocation_t * allocation)
{
  RCUTILS_LOG_DEBUG_NAMED(ROS_PACKAGE_NAME, "Subscription taking dynamic message");
  if (!rcl_subscription_is_valid(subscription)) {
    return RCL_RET_SUBSCRIPTION_INVALID;  // error already set
  }
  RCL_CHECK_ARGUMENT_FOR_NULL(dynamic_message, RCL_RET_INVALID_ARGUMENT);
  // If message_info is NULL, use a place holder which can be discarded.
  rmw_message_info_t dummy_message_info;
  rmw_message_info_t * message_info_local = message_info ? message_info : &dummy_message_info;
  *message_info_local = rmw_get_zero_initialized_message_info();
  // Call take with info
  bool taken = false;
  rmw_ret_t ret = rmw_take_dynamic_message_with_info(
    subscription->impl->rmw_handle, dynamic_message, &taken, message_info_local, allocation);
  if (ret != RMW_RET_OK) {
    RCL_SET_ERROR_MSG(rmw_get_error_string().str);
    return rcl_convert_rmw_ret_to_rcl_ret(ret);
  }
  RCUTILS_LOG_DEBUG_NAMED(
    ROS_PACKAGE_NAME, "Subscription dynamic take succeeded: %s", taken ? "true" : "false");
  if (!taken) {
    return RCL_RET_SUBSCRIPTION_TAKE_FAILED;
  }
  return RCL_RET_OK;
}

rcl_ret_t
rcl_take_loaned_message(
  const rcl_subscription_t * subscription,
  void ** loaned_message,
  rmw_message_info_t * message_info,
  rmw_subscription_allocation_t * allocation)
{
  RCUTILS_LOG_DEBUG_NAMED(ROS_PACKAGE_NAME, "Subscription taking loaned message");
  if (!rcl_subscription_is_valid(subscription)) {
    return RCL_RET_SUBSCRIPTION_INVALID;  // error already set
  }
  RCL_CHECK_ARGUMENT_FOR_NULL(loaned_message, RCL_RET_INVALID_ARGUMENT);
  if (*loaned_message) {
    RCL_SET_ERROR_MSG("loaned message is already initialized");
    return RCL_RET_INVALID_ARGUMENT;
  }
  // If message_info is NULL, use a place holder which can be discarded.
  rmw_message_info_t dummy_message_info;
  rmw_message_info_t * message_info_local = message_info ? message_info : &dummy_message_info;
  *message_info_local = rmw_get_zero_initialized_message_info();
  // Call rmw_take_with_info.
  bool taken = false;
  rmw_ret_t ret = rmw_take_loaned_message_with_info(
    subscription->impl->rmw_handle, loaned_message, &taken, message_info_local, allocation);
  if (ret != RMW_RET_OK) {
    RCL_SET_ERROR_MSG(rmw_get_error_string().str);
    return rcl_convert_rmw_ret_to_rcl_ret(ret);
  }
  RCUTILS_LOG_DEBUG_NAMED(
    ROS_PACKAGE_NAME, "Subscription loaned take succeeded: %s", taken ? "true" : "false");
  if (!taken) {
    return RCL_RET_SUBSCRIPTION_TAKE_FAILED;
  }

  // filter ros message with rcl content filter fallback
  if (!rcl_subscription_rcl_content_filter_fallback_is_relevant(
      subscription,
      *loaned_message,
      false))
  {
    return RCL_RET_SUBSCRIPTION_TAKE_FAILED;
  }

  return RCL_RET_OK;
}

rcl_ret_t
rcl_return_loaned_message_from_subscription(
  const rcl_subscription_t * subscription,
  void * loaned_message)
{
  RCUTILS_LOG_DEBUG_NAMED(ROS_PACKAGE_NAME, "Subscription releasing loaned message");
  if (!rcl_subscription_is_valid(subscription)) {
    return RCL_RET_SUBSCRIPTION_INVALID;  // error already set
  }
  RCL_CHECK_ARGUMENT_FOR_NULL(loaned_message, RCL_RET_INVALID_ARGUMENT);
  return rcl_convert_rmw_ret_to_rcl_ret(
    rmw_return_loaned_message_from_subscription(
      subscription->impl->rmw_handle, loaned_message));
}

const char *
rcl_subscription_get_topic_name(const rcl_subscription_t * subscription)
{
  if (!rcl_subscription_is_valid(subscription)) {
    return NULL;  // error already set
  }
  return subscription->impl->rmw_handle->topic_name;
}

#define _subscription_get_options(subscription) & subscription->impl->options

const rcl_subscription_options_t *
rcl_subscription_get_options(const rcl_subscription_t * subscription)
{
  if (!rcl_subscription_is_valid(subscription)) {
    return NULL;  // error already set
  }
  return _subscription_get_options(subscription);
}

rmw_subscription_t *
rcl_subscription_get_rmw_handle(const rcl_subscription_t * subscription)
{
  if (!rcl_subscription_is_valid(subscription)) {
    return NULL;  // error already  set
  }
  return subscription->impl->rmw_handle;
}

bool
rcl_subscription_is_valid(const rcl_subscription_t * subscription)
{
  RCL_CHECK_FOR_NULL_WITH_MSG(subscription, "subscription pointer is invalid", return false);
  RCL_CHECK_FOR_NULL_WITH_MSG(
    subscription->impl, "subscription's implementation is invalid", return false);
  RCL_CHECK_FOR_NULL_WITH_MSG(
    subscription->impl->rmw_handle, "subscription's rmw handle is invalid", return false);
  return true;
}

rmw_ret_t
rcl_subscription_get_publisher_count(
  const rcl_subscription_t * subscription,
  size_t * publisher_count)
{
  RCUTILS_CAN_RETURN_WITH_ERROR_OF(RCL_RET_SUBSCRIPTION_INVALID);
  RCUTILS_CAN_RETURN_WITH_ERROR_OF(RCL_RET_INVALID_ARGUMENT);

  if (!rcl_subscription_is_valid(subscription)) {
    return RCL_RET_SUBSCRIPTION_INVALID;
  }
  RCL_CHECK_ARGUMENT_FOR_NULL(publisher_count, RCL_RET_INVALID_ARGUMENT);
  rmw_ret_t ret = rmw_subscription_count_matched_publishers(
    subscription->impl->rmw_handle, publisher_count);

  if (ret != RMW_RET_OK) {
    RCL_SET_ERROR_MSG(rmw_get_error_string().str);
    return rcl_convert_rmw_ret_to_rcl_ret(ret);
  }
  return RCL_RET_OK;
}

const rmw_qos_profile_t *
rcl_subscription_get_actual_qos(const rcl_subscription_t * subscription)
{
  if (!rcl_subscription_is_valid(subscription)) {
    return NULL;
  }
  return &subscription->impl->actual_qos;
}

bool
rcl_subscription_can_loan_messages(const rcl_subscription_t * subscription)
{
  if (!rcl_subscription_is_valid(subscription)) {
    return false;  // error message already set
  }

  if (subscription->impl->options.disable_loaned_message) {
    return false;
  }

  return subscription->impl->rmw_handle->can_loan_messages;
}

rcl_ret_t
rcl_subscription_set_on_new_message_callback(
  const rcl_subscription_t * subscription,
  rcl_event_callback_t callback,
  const void * user_data)
{
  if (!rcl_subscription_is_valid(subscription)) {
    // error state already set
    return RCL_RET_INVALID_ARGUMENT;
  }

  return rmw_subscription_set_on_new_message_callback(
    subscription->impl->rmw_handle,
    callback,
    user_data);
}

#ifdef __cplusplus
}
#endif<|MERGE_RESOLUTION|>--- conflicted
+++ resolved
@@ -173,7 +173,7 @@
     options->qos.avoid_ros_namespace_conventions;
   // options
   subscription->impl->options = *options;
-<<<<<<< HEAD
+
   subscription->impl->type_support = type_support;
 
   if (options->rmw_subscription_options.content_filter_options) {
@@ -190,7 +190,6 @@
       }
     }
   }
-=======
 
   if (RCL_RET_OK != rcl_node_type_cache_register_type(
       node, type_support->get_type_hash_func(type_support),
@@ -202,7 +201,6 @@
     goto fail;
   }
   subscription->impl->type_hash = *type_support->get_type_hash_func(type_support);
->>>>>>> 7c1b387e
 
   RCUTILS_LOG_DEBUG_NAMED(ROS_PACKAGE_NAME, "Subscription initialized");
   ret = RCL_RET_OK;
@@ -279,10 +277,10 @@
       result = RCL_RET_ERROR;
     }
 
-<<<<<<< HEAD
     if (subscription->impl->rcl_content_filter_fallback) {
       rcl_content_filter_fallback_destroy(subscription->impl->rcl_content_filter_fallback);
-=======
+    }
+
     if (
       ROSIDL_TYPE_HASH_VERSION_UNSET != subscription->impl->type_hash.version &&
       RCL_RET_OK != rcl_node_type_cache_unregister_type(node, &subscription->impl->type_hash))
@@ -290,7 +288,6 @@
       RCUTILS_SAFE_FWRITE_TO_STDERR(rcl_get_error_string().str);
       RCUTILS_SAFE_FWRITE_TO_STDERR("\n");
       result = RCL_RET_ERROR;
->>>>>>> 7c1b387e
     }
 
     allocator.deallocate(subscription->impl, allocator.state);
