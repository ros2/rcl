// Copyright 2018-2019 Open Source Robotics Foundation, Inc.
//
// Licensed under the Apache License, Version 2.0 (the "License");
// you may not use this file except in compliance with the License.
// You may obtain a copy of the License at
//
//     http://www.apache.org/licenses/LICENSE-2.0
//
// Unless required by applicable law or agreed to in writing, software
// distributed under the License is distributed on an "AS IS" BASIS,
// WITHOUT WARRANTIES OR CONDITIONS OF ANY KIND, either express or implied.
// See the License for the specific language governing permissions and
// limitations under the License.

#include "rcl/allocator.h"
#include "rcl/error_handling.h"
#include "rcl/logging_rosout.h"
#include "rcl/node.h"
#include "rcl/publisher.h"
#include "rcl/time.h"
#include "rcl/types.h"
#include "rcl/visibility_control.h"
#include "rcl_interfaces/msg/log.h"
#include "rcutils/allocator.h"
#include "rcutils/format_string.h"
#include "rcutils/logging_macros.h"
#include "rcutils/macros.h"
#include "rcutils/types/hash_map.h"
#include "rcutils/types/rcutils_ret.h"
#include "rosidl_runtime_c/string_functions.h"

#define ROSOUT_TOPIC_NAME "/rosout"

static rcl_ret_t rcl_ret_from_rcutils_ret(rcutils_ret_t rcutils_ret)
{
  rcl_ret_t rcl_ret_var;

  if (RCUTILS_RET_OK != rcutils_ret) {
    if (rcutils_error_is_set()) {
      RCL_SET_ERROR_MSG(rcutils_get_error_string().str);
    } else {
      RCL_SET_ERROR_MSG_WITH_FORMAT_STRING("rcutils_ret_t code: %i", rcutils_ret);
    }
  }

  switch (rcutils_ret) {
    case RCUTILS_RET_OK:
      rcl_ret_var = RCL_RET_OK;
      break;
    case RCUTILS_RET_ERROR:
      rcl_ret_var = RCL_RET_ERROR;
      break;
    case RCUTILS_RET_BAD_ALLOC:
      rcl_ret_var = RCL_RET_BAD_ALLOC;
      break;
    case RCUTILS_RET_INVALID_ARGUMENT:
      rcl_ret_var = RCL_RET_INVALID_ARGUMENT;
      break;
    case RCUTILS_RET_NOT_INITIALIZED:
      rcl_ret_var = RCL_RET_NOT_INIT;
      break;
    default:
      rcl_ret_var = RCUTILS_RET_ERROR;
  }

  return rcl_ret_var;
}

typedef struct rosout_map_entry_t
{
  rcl_node_t * node;
  rcl_publisher_t publisher;
} rosout_map_entry_t;

static rcutils_hash_map_t __logger_map;
static bool __is_initialized = false;
static rcl_allocator_t __rosout_allocator;
static rcutils_array_list_t __sublogger_names;

rcl_ret_t rcl_logging_rosout_init(const rcl_allocator_t * allocator)
{
  RCL_CHECK_ARGUMENT_FOR_NULL(allocator, RCL_RET_INVALID_ARGUMENT);
  rcl_ret_t status = RCL_RET_OK;
  if (__is_initialized) {
    return RCL_RET_OK;
  }
  __logger_map = rcutils_get_zero_initialized_hash_map();
  status = rcl_ret_from_rcutils_ret(
    rcutils_hash_map_init(
      &__logger_map, 2, sizeof(const char *), sizeof(rosout_map_entry_t),
      rcutils_hash_map_string_hash_func, rcutils_hash_map_string_cmp_func, allocator));
  if (RCL_RET_OK != status) {
    return status;
  }

  __sublogger_names = rcutils_get_zero_initialized_array_list();
  RCL_RET_FROM_RCUTIL_RET(
    status,
    rcutils_array_list_init(
      &__sublogger_names, 2, sizeof(const char **), allocator));
  if (RCL_RET_OK != status) {
    RCL_RET_FROM_RCUTIL_RET(status, rcutils_hash_map_fini(&__logger_map));
    return status;
  }

  if (RCL_RET_OK == status) {
    __rosout_allocator = *allocator;
    __is_initialized = true;
  }
  return status;
}

rcl_ret_t rcl_logging_rosout_fini()
{
  if (!__is_initialized) {
    return RCL_RET_OK;
  }
  rcl_ret_t status = RCL_RET_OK;
  char * key = NULL;
  rosout_map_entry_t entry;
  size_t array_size;
  char * sublogger_name = NULL;

  // fini all the outstanding publishers
  rcutils_ret_t hashmap_ret = rcutils_hash_map_get_next_key_and_data(
    &__logger_map, NULL, &key, &entry);
  while (RCL_RET_OK == status && RCUTILS_RET_OK == hashmap_ret) {
    // Teardown publisher
    status = rcl_publisher_fini(&entry.publisher, entry.node);

    if (RCL_RET_OK == status) {
      status = rcl_ret_from_rcutils_ret(rcutils_hash_map_unset(&__logger_map, &key));
    }

    if (RCL_RET_OK == status) {
      hashmap_ret = rcutils_hash_map_get_next_key_and_data(&__logger_map, NULL, &key, &entry);
    }
  }
  if (RCUTILS_RET_HASH_MAP_NO_MORE_ENTRIES != hashmap_ret) {
    status = rcl_ret_from_rcutils_ret(hashmap_ret);
  }

  if (RCL_RET_OK == status) {
    status = rcl_ret_from_rcutils_ret(rcutils_hash_map_fini(&__logger_map));
  }

  RCL_RET_FROM_RCUTIL_RET(status, rcutils_array_list_get_size(&__sublogger_names, &array_size));
  if (RCL_RET_OK == status) {
    for (size_t i = 0; i < array_size; ++i) {
      RCL_RET_FROM_RCUTIL_RET(
        status, rcutils_array_list_get(&__sublogger_names, i, &sublogger_name));
      if (RCL_RET_OK == status) {
        __rosout_allocator.deallocate(sublogger_name, __rosout_allocator.state);
        sublogger_name = NULL;
      }
    }
  }

  if (RCL_RET_OK == status) {
    RCL_RET_FROM_RCUTIL_RET(status, rcutils_array_list_fini(&__sublogger_names));
  }

  if (RCL_RET_OK == status) {
    __is_initialized = false;
  }
  return status;
}

rcl_ret_t rcl_logging_rosout_init_publisher_for_node(rcl_node_t * node)
{
  if (!__is_initialized) {
    return RCL_RET_OK;
  }

  const char * logger_name = NULL;
  rosout_map_entry_t new_entry;
  rcl_ret_t status = RCL_RET_OK;

  // Verify input and make sure it's not already initialized
  RCL_CHECK_ARGUMENT_FOR_NULL(node, RCL_RET_NODE_INVALID);
  logger_name = rcl_node_get_logger_name(node);
  if (NULL == logger_name) {
    RCL_SET_ERROR_MSG("Logger name was null.");
    return RCL_RET_ERROR;
  }
  if (rcutils_hash_map_key_exists(&__logger_map, &logger_name)) {
    // @TODO(nburek) Update behavior to either enforce unique names or work with non-unique
    // names based on the outcome here: https://github.com/ros2/design/issues/187
    RCUTILS_LOG_WARN_NAMED(
      "rcl.logging_rosout",
      "Publisher already registered for provided node name. If this is due to multiple nodes "
      "with the same name then all logs for that logger name will go out over the existing "
      "publisher. As soon as any node with that name is destructed it will unregister the "
      "publisher, preventing any further logs for that name from being published on the rosout "
      "topic.");
    return RCL_RET_OK;
  }

  // Create a new Log message publisher on the node
  const rosidl_message_type_support_t * type_support =
    rosidl_typesupport_c__get_message_type_support_handle__rcl_interfaces__msg__Log();
  rcl_publisher_options_t options = rcl_publisher_get_default_options();

  // Late joining subscriptions get the user's setting of rosout qos options.
  const rcl_node_options_t * node_options = rcl_node_get_options(node);
  RCL_CHECK_FOR_NULL_WITH_MSG(node_options, "Node options was null.", return RCL_RET_ERROR);

  options.qos = node_options->rosout_qos;
  new_entry.publisher = rcl_get_zero_initialized_publisher();
  status =
    rcl_publisher_init(&new_entry.publisher, node, type_support, ROSOUT_TOPIC_NAME, &options);

  // Add the new publisher to the map
  if (RCL_RET_OK == status) {
    new_entry.node = node;
    status = rcl_ret_from_rcutils_ret(
      rcutils_hash_map_set(&__logger_map, &logger_name, &new_entry));
    if (RCL_RET_OK != status) {
      RCL_SET_ERROR_MSG("Failed to add publisher to map.");
      // We failed to add to the map so destroy the publisher that we created
      rcl_ret_t fini_status = rcl_publisher_fini(&new_entry.publisher, new_entry.node);
      // ignore the return status in favor of the failure from set
      RCL_UNUSED(fini_status);
    }
  }

  return status;
}

rcl_ret_t rcl_logging_rosout_fini_publisher_for_node(rcl_node_t * node)
{
  if (!__is_initialized) {
    return RCL_RET_OK;
  }

  rosout_map_entry_t entry;
  const char * logger_name = NULL;
  rcl_ret_t status = RCL_RET_OK;

  // Verify input and make sure it's initialized
  RCL_CHECK_ARGUMENT_FOR_NULL(node, RCL_RET_NODE_INVALID);
  logger_name = rcl_node_get_logger_name(node);
  if (NULL == logger_name) {
    return RCL_RET_ERROR;
  }
  if (!rcutils_hash_map_key_exists(&__logger_map, &logger_name)) {
    return RCL_RET_OK;
  }

  // fini the publisher and remove the entry from the map
<<<<<<< HEAD
  RCL_RET_FROM_RCUTIL_RET(status, rcutils_hash_map_get(&__logger_map, &logger_name, &entry));
  if (RCL_RET_OK == status && node == entry.node) {
=======
  status = rcl_ret_from_rcutils_ret(rcutils_hash_map_get(&__logger_map, &logger_name, &entry));
  if (RCL_RET_OK == status) {
>>>>>>> 6c0cc998
    status = rcl_publisher_fini(&entry.publisher, entry.node);
  }
  if (RCL_RET_OK == status) {
    status = rcl_ret_from_rcutils_ret(rcutils_hash_map_unset(&__logger_map, &logger_name));
  }

  return status;
}

void rcl_logging_rosout_output_handler(
  const rcutils_log_location_t * location,
  int severity,
  const char * name,
  rcutils_time_point_value_t timestamp,
  const char * format,
  va_list * args)
{
  rosout_map_entry_t entry;
  rcl_ret_t status = RCL_RET_OK;
  if (!__is_initialized) {
    return;
  }
  rcutils_ret_t rcutils_ret = rcutils_hash_map_get(&__logger_map, &name, &entry);
  if (RCUTILS_RET_OK == rcutils_ret) {
    char msg_buf[1024] = "";
    rcutils_char_array_t msg_array = {
      .buffer = msg_buf,
      .owns_buffer = false,
      .buffer_length = 0u,
      .buffer_capacity = sizeof(msg_buf),
      .allocator = __rosout_allocator
    };

    va_list args_clone;
    // The args are initialized, but clang-tidy cannot tell.
    // It may be related to this bug: https://bugs.llvm.org/show_bug.cgi?id=41311
    va_copy(args_clone, *args);  // NOLINT(clang-analyzer-valist.Uninitialized)
    status = rcl_ret_from_rcutils_ret(rcutils_char_array_vsprintf(&msg_array, format, args_clone));
    va_end(args_clone);
    if (RCL_RET_OK != status) {
      RCUTILS_SAFE_FWRITE_TO_STDERR("Failed to format log string: ");
      RCUTILS_SAFE_FWRITE_TO_STDERR(rcl_get_error_string().str);
      rcl_reset_error();
      RCUTILS_SAFE_FWRITE_TO_STDERR("\n");
    } else {
      rcl_interfaces__msg__Log * log_message = rcl_interfaces__msg__Log__create();
      if (NULL != log_message) {
        log_message->stamp.sec = (int32_t) RCL_NS_TO_S(timestamp);
        log_message->stamp.nanosec = (timestamp % RCL_S_TO_NS(1));
        log_message->level = severity;
        log_message->line = (int32_t) location->line_number;
        rosidl_runtime_c__String__assign(&log_message->name, name);
        rosidl_runtime_c__String__assign(&log_message->msg, msg_array.buffer);
        rosidl_runtime_c__String__assign(&log_message->file, location->file_name);
        rosidl_runtime_c__String__assign(&log_message->function, location->function_name);
        status = rcl_publish(&entry.publisher, log_message, NULL);
        if (RCL_RET_OK != status) {
          RCUTILS_SAFE_FWRITE_TO_STDERR("Failed to publish log message to rosout: ");
          RCUTILS_SAFE_FWRITE_TO_STDERR(rcl_get_error_string().str);
          rcl_reset_error();
          RCUTILS_SAFE_FWRITE_TO_STDERR("\n");
        }

        rcl_interfaces__msg__Log__destroy(log_message);
      }
    }

    status = rcl_ret_from_rcutils_ret(rcutils_char_array_fini(&msg_array));
    if (RCL_RET_OK != status) {
      RCUTILS_SAFE_FWRITE_TO_STDERR("failed to fini char_array: ");
      RCUTILS_SAFE_FWRITE_TO_STDERR(rcl_get_error_string().str);
      rcl_reset_error();
      RCUTILS_SAFE_FWRITE_TO_STDERR("\n");
    }
  }
<<<<<<< HEAD
}

static rcl_ret_t
_rcl_logging_rosout_get_sublogger_name(
  const char * logger_name, const char * sublogger_name, char ** full_sublogger_name)
{
  RCL_CHECK_ARGUMENT_FOR_NULL(logger_name, RCL_RET_INVALID_ARGUMENT);
  RCL_CHECK_ARGUMENT_FOR_NULL(sublogger_name, RCL_RET_INVALID_ARGUMENT);
  RCL_CHECK_ARGUMENT_FOR_NULL(full_sublogger_name, RCL_RET_INVALID_ARGUMENT);

  *full_sublogger_name = rcutils_format_string(
    __rosout_allocator, "%s%s%s",
    logger_name, RCUTILS_LOGGING_SEPARATOR_STRING, sublogger_name);
  if (NULL == *full_sublogger_name) {
    RCL_SET_ERROR_MSG("Failed to allocate a full sublogger name.");
    return RCL_RET_BAD_ALLOC;
  }

  return RCL_RET_OK;
}

rcl_ret_t
rcl_logging_rosout_add_sublogger(
  const char * logger_name, const char * sublogger_name)
{
  RCL_LOGGING_ROSOUT_VERIFY_INITIALIZED
  rcl_ret_t status = RCL_RET_OK;
  char * full_sublogger_name = NULL;
  rosout_map_entry_t entry;

  status =
    _rcl_logging_rosout_get_sublogger_name(logger_name, sublogger_name, &full_sublogger_name);
  if (RCL_RET_OK != status) {
    // Error already set
    return status;
  }

  rcutils_ret_t rcutils_ret = rcutils_hash_map_get(&__logger_map, &logger_name, &entry);
  if (RCUTILS_RET_OK != rcutils_ret) {
    RCL_SET_ERROR_MSG_WITH_FORMAT_STRING("The entry of logger '%s' not exist.", logger_name);
    status = RCL_RET_ERROR;
    goto cleanup;
  }

  if (rcutils_hash_map_key_exists(&__logger_map, &full_sublogger_name)) {
    status = RCL_RET_SUBLOGGER_ALREADY_EXIST;
    goto cleanup;
  }

  RCL_RET_FROM_RCUTIL_RET(
    status, rcutils_hash_map_set(&__logger_map, &full_sublogger_name, &entry));
  if (RCL_RET_OK != status) {
    RCL_SET_ERROR_MSG_WITH_FORMAT_STRING(
      "Failed to add publisher to map for logger '%s'.", full_sublogger_name);
    goto cleanup;
  }

  RCL_RET_FROM_RCUTIL_RET(
    status, rcutils_array_list_add(&__sublogger_names, &full_sublogger_name));
  if (RCL_RET_OK != status) {
    goto cleanup;
  }

  return status;

cleanup:
  __rosout_allocator.deallocate(full_sublogger_name, __rosout_allocator.state);
  return status;
}

rcl_ret_t
rcl_logging_rosout_remove_sublogger(
  const char * logger_name, const char * sublogger_name)
{
  RCL_LOGGING_ROSOUT_VERIFY_INITIALIZED
  rcl_ret_t status = RCL_RET_OK;
  char * full_sublogger_name = NULL;
  size_t array_size;
  char * sublogger_name_removed = NULL;

  status =
    _rcl_logging_rosout_get_sublogger_name(logger_name, sublogger_name, &full_sublogger_name);
  if (RCL_RET_OK != status) {
    // Error already set
    return status;
  }

  // remove the entry from the map
  if (!rcutils_hash_map_key_exists(&__logger_map, &full_sublogger_name)) {
    RCL_SET_ERROR_MSG_WITH_FORMAT_STRING("Sub-logger '%s' not exist.", full_sublogger_name);
    __rosout_allocator.deallocate(full_sublogger_name, __rosout_allocator.state);
    return RCL_RET_ERROR;
  }

  RCL_RET_FROM_RCUTIL_RET(status, rcutils_hash_map_unset(&__logger_map, &full_sublogger_name));
  if (RCL_RET_OK == status) {
    // remove the corresponding name from __sublogger_names
    RCL_RET_FROM_RCUTIL_RET(status, rcutils_array_list_get_size(&__sublogger_names, &array_size));
    if (RCL_RET_OK == status) {
      for (size_t i = 0; i < array_size; ++i) {
        RCL_RET_FROM_RCUTIL_RET(
          status, rcutils_array_list_get(&__sublogger_names, i, &sublogger_name_removed));
        if (RCL_RET_OK == status) {
          if (strcmp(full_sublogger_name, sublogger_name_removed) == 0) {
            __rosout_allocator.deallocate(sublogger_name_removed, __rosout_allocator.state);
            sublogger_name_removed = NULL;
            RCL_RET_FROM_RCUTIL_RET(status, rcutils_array_list_remove(&__sublogger_names, i));
            break;
          }
        }
      }
    }
  }
  __rosout_allocator.deallocate(full_sublogger_name, __rosout_allocator.state);

  return status;
}


#ifdef __cplusplus
}
#endif
=======
}
>>>>>>> 6c0cc998
<|MERGE_RESOLUTION|>--- conflicted
+++ resolved
@@ -248,13 +248,8 @@
   }
 
   // fini the publisher and remove the entry from the map
-<<<<<<< HEAD
-  RCL_RET_FROM_RCUTIL_RET(status, rcutils_hash_map_get(&__logger_map, &logger_name, &entry));
+  status = rcl_ret_from_rcutils_ret(rcutils_hash_map_get(&__logger_map, &logger_name, &entry));
   if (RCL_RET_OK == status && node == entry.node) {
-=======
-  status = rcl_ret_from_rcutils_ret(rcutils_hash_map_get(&__logger_map, &logger_name, &entry));
-  if (RCL_RET_OK == status) {
->>>>>>> 6c0cc998
     status = rcl_publisher_fini(&entry.publisher, entry.node);
   }
   if (RCL_RET_OK == status) {
@@ -330,7 +325,6 @@
       RCUTILS_SAFE_FWRITE_TO_STDERR("\n");
     }
   }
-<<<<<<< HEAD
 }
 
 static rcl_ret_t
@@ -452,7 +446,4 @@
 
 #ifdef __cplusplus
 }
-#endif
-=======
-}
->>>>>>> 6c0cc998
+#endif