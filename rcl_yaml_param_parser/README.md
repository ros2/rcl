**ROS2 rcl YAML paramter parser**

Parse a YAML parameter file and populate the C data structure.

Features are described in detail at [http://docs.ros2.org](http://docs.ros2.org/latest/api/rcl_yaml_param_parser/index.html)

The data structure params_st will then be used during node initialization

YAML parameter file should follow the yaml syntax shown below

NOTE: It only supports canonical int and float types

```
<node_namespace_string>:  # optional
  <node1_name>:
    ros__parameters:
      <field_name>: <field_value>
      <parameter_namespace_string>:   # optional
        <field1_name>: <field1_value>
        <field2_name>: <field2_value>
  <node2_name>:
    ros__parameters:
      <field_name>: <field_value>
      <parameter_namespace_string>:   # optional
        <field1_name>: <field1_value>
        <field2_name>: <field2_value>
```

<<<<<<< HEAD
This package depends on C libyaml.
=======
This package depends on C libyaml

## Quality Declaration

This package claims to be in the **Quality Level 4** category, see the [Quality Declaration](./QUALITY_DECLARATION.md) for more details.
>>>>>>> 728b8b89
<|MERGE_RESOLUTION|>--- conflicted
+++ resolved
@@ -26,12 +26,8 @@
         <field2_name>: <field2_value>
 ```
 
-<<<<<<< HEAD
 This package depends on C libyaml.
-=======
-This package depends on C libyaml
 
 ## Quality Declaration
 
-This package claims to be in the **Quality Level 4** category, see the [Quality Declaration](./QUALITY_DECLARATION.md) for more details.
->>>>>>> 728b8b89
+This package claims to be in the **Quality Level 4** category, see the [Quality Declaration](./QUALITY_DECLARATION.md) for more details.